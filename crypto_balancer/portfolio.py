import math


class Portfolio():

    @classmethod
    def make_portfolio(cls, targets, exchange,
                       threshold=1.0, quote_currency="USDT"):
        p = cls(targets, exchange, threshold, quote_currency)
        p.sync_balances()
        p.sync_rates()
        return p

    def __init__(self, targets, exchange, threshold=1.0,
                 quote_currency="USDT"):
        self.targets = targets
        self.threshold = threshold
        self.exchange = exchange
        self.quote_currency = quote_currency
        self.balances = {}
        self.rates = {}

    def copy(self):
        p = Portfolio(self.targets,
                      self.exchange,
                      self.threshold,
                      self.quote_currency)
        p.balances = self.balances.copy()
        p.rates = self.rates.copy()
        return p

    def sync_balances(self):
        self.balances = self.exchange.balances.copy()

    def sync_rates(self):
        self.rates = self.exchange.rates.copy()

    @property
    def currencies(self):
        return self.targets.keys()

    @property
    def balances_quote(self):
        _balances_quote = {}
        qc = self.quote_currency
        for cur in self.currencies:
            amount = self.balances[cur]
            if cur == self.quote_currency:
                _balances_quote[cur] = amount
            else:
                pair = f"{cur}/{qc}"
                try:
                    _balances_quote[cur] = amount * self.rates[pair]
                except KeyError:
                    raise ValueError("Invalid pair: {}".format(pair))
<<<<<<< HEAD
=======
                _balances_quote[cur] = amount * self.rates[pair]['mid']
>>>>>>> 48388595

        return _balances_quote

    @property
    def valuation_quote(self):
        return sum(self.balances_quote.values())

    @property
    def needs_balancing(self):
        return self.balance_max_error > self.threshold

    @property
    def balances_pct(self):
        # first convert the amounts into their base value
        _balances_quote = self.balances_quote
        _total = self.valuation_quote

        if not _total:
            return {cur: 0 for cur in self.currencies}

        return {cur: (_balances_quote[cur] / _total) * 100.0
                for cur in self.currencies}

    @property
    def balance_errors_pct(self):
        _balances_quote = self.balances_quote
        _total = sum(_balances_quote.values())

        if not _total:
            return []

        def calc_diff(cur):
            return _total * (self.targets[cur] / 100.0) \
                - _balances_quote[cur]

        pcts = [(calc_diff(cur) / _total) * 100.0
                for cur in self.currencies]
        return pcts

    @property
    def balance_rms_error(self):
        pcts = self.balance_errors_pct
        num = len(pcts)
        if not num:
            return 0.0
        return math.sqrt(sum([x**2 for x in pcts]) / num)

    @property
    def balance_max_error(self):
        pcts = self.balance_errors_pct
        pcts = [abs(x) for x in pcts]
        return max(pcts)

    @property
    def differences_quote(self):
        # first convert the amounts into their base value
        _balances_quote = self.balances_quote
        _total = self.valuation_quote

        def calc_diff(cur):
            return _total * (self.targets[cur] / 100.0) \
                - _balances_quote[cur]

        return {cur: calc_diff(cur) for cur in self.currencies}<|MERGE_RESOLUTION|>--- conflicted
+++ resolved
@@ -50,13 +50,9 @@
             else:
                 pair = f"{cur}/{qc}"
                 try:
-                    _balances_quote[cur] = amount * self.rates[pair]
+                    _balances_quote[cur] = amount * self.rates[pair]['mid']
                 except KeyError:
                     raise ValueError("Invalid pair: {}".format(pair))
-<<<<<<< HEAD
-=======
-                _balances_quote[cur] = amount * self.rates[pair]['mid']
->>>>>>> 48388595
 
         return _balances_quote
 
