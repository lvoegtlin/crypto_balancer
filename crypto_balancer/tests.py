import unittest
from pstats import Stats
import cProfile

from crypto_balancer.simple_balancer import SimpleBalancer
from crypto_balancer.portfolio import Portfolio
from crypto_balancer.dummy_exchange import DummyExchange
from crypto_balancer.executor import Executor
from crypto_balancer.order import Order

import sys
sys.path.append('..')      # XXX Probably needed to import your code


class test_Order(unittest.TestCase):

    def test_createOrder(self):
        order = Order('XRP/USDT', 'BUY', 10, 0.32)
        self.assertEqual(order.pair, 'XRP/USDT')
        self.assertEqual(order.direction, 'BUY')
        self.assertEqual(order.amount, 10)
        self.assertEqual(order.price, 0.32)

        order = Order('XRP/BTC', 'SELL', 20, 0.0001)
        self.assertEqual(order.pair, 'XRP/BTC')
        self.assertEqual(order.direction, 'SELL')
        self.assertEqual(order.amount, 20)
        self.assertEqual(order.price, 0.0001)

    def test_createOrderBadDirection(self):
        with self.assertRaises(ValueError):
            Order('XRP/USDT', 'FOO', 10, 0.001)

    def test_compareOrders(self):
        a = Order('XRP/USDT', 'BUY', 10, 0.32)
        b = Order('XRP/USDT', 'BUY', 10, 0.32)
        self.assertEqual(a, b)

        c = Order('XRP/BTC', 'SELL', 20, 0.0001)
        self.assertNotEqual(a, c)

        self.assertLess(c, a)
        self.assertGreater(a, c)

    def test_ReprStrOrder(self):
        a = Order('XRP/USDT', 'BUY', 10, 0.32)
        self.assertEqual(str(a), 'BUY 10.0 XRP/USDT @ 0.32')
        self.assertEqual(repr(a), "Order('XRP/USDT', 'BUY', 10.0, 0.32)")

    def test_HashOrder(self):
        a = Order('XRP/USDT', 'BUY', 10, 0.32)
        b = Order('XRP/USDT', 'BUY', 10, 0.32)
        c = Order('XLM/USDT', 'BUY', 10, 0.32)
        d = Order('XLM/USDT', 'SELL', 10, 0.32)
        e = Order('XLM/USDT', 'SELL', 100, 0.32)
        f = Order('XLM/USDT', 'SELL', 100, 0.1)
        self.assertEqual(hash(a), hash(b))
        self.assertNotEqual(hash(a), hash(f))
        self.assertNotEqual(hash(b), hash(c))
        self.assertNotEqual(hash(c), hash(d))
        self.assertNotEqual(hash(d), hash(e))
        self.assertNotEqual(hash(e), hash(f))


class test_Portfolio(unittest.TestCase):
    targets = {'XRP': 45,
               'XLM': 45,
               'USDT': 10, }

    targets2 = {'XRP': 40,
                'XLM': 40,
                'USDT': 20, }

    balances = {'XRP': 450,
                'XLM': 450,
                'USDT': 100, }

    zero_balances = {'XRP': 0,
                     'XLM': 0,
                     'USDT': 0, }

    def test_create_portfolio_defaults(self):
        exchange = DummyExchange(self.targets.keys(), self.targets)
        portfolio = Portfolio.make_portfolio(self.targets, exchange)

        self.assertEqual(portfolio.threshold, 1.0)
        self.assertEqual(portfolio.quote_currency, 'USDT')
        self.assertEqual(portfolio.exchange, exchange)
        self.assertEqual(portfolio.targets, self.targets)

    def test_create_portfolio_custom(self):
        exchange = DummyExchange(self.targets.keys(), self.targets)
        portfolio = Portfolio.make_portfolio(self.targets,
                                             exchange, 2.0, 'BTC')

        self.assertEqual(portfolio.threshold, 2.0)
        self.assertEqual(portfolio.quote_currency, 'BTC')
        self.assertEqual(portfolio.exchange, exchange)
        self.assertEqual(portfolio.targets, self.targets)

    def test_create_portfolio_balances_quote(self):
        exchange = DummyExchange(self.targets.keys(), self.balances)
        portfolio = Portfolio.make_portfolio(self.targets, exchange)

        self.assertEqual(portfolio.balances_quote, self.balances)

    def test_create_portfolio_valuation_quote(self):
        exchange = DummyExchange(self.targets.keys(), self.balances)
        portfolio = Portfolio.make_portfolio(self.targets, exchange)

        self.assertEqual(portfolio.valuation_quote, 1000)

    def test_create_portfolio_balances_pct(self):
        exchange = DummyExchange(self.targets.keys(), self.balances)
        portfolio = Portfolio.make_portfolio(self.targets, exchange)

        self.assertEqual(portfolio.balances_pct, self.targets)
        self.assertNotEqual(portfolio.balances_pct, self.targets2)

    def test_create_portfolio_balances_pct_zero(self):
        exchange = DummyExchange(self.targets.keys(), self.zero_balances)
        portfolio = Portfolio.make_portfolio(self.targets, exchange)

        self.assertEqual(portfolio.balances_pct, self.zero_balances)
        self.assertNotEqual(portfolio.balances_pct, self.targets)

    def test_create_portfolio_metric1(self):
        exchange = DummyExchange(self.targets.keys(), self.balances)
        portfolio = Portfolio.make_portfolio(self.targets, exchange)

        self.assertEqual(portfolio.balance_rms_error, 0)

    def test_create_portfolio_metric2(self):
        exchange = DummyExchange(self.targets.keys(), self.balances)
        portfolio = Portfolio.make_portfolio(self.targets2, exchange)

        self.assertAlmostEqual(portfolio.balance_rms_error, 7.071067, 5)

    def test_create_portfolio_metric_zero(self):
        exchange = DummyExchange(self.targets.keys(), self.zero_balances)
        portfolio = Portfolio.make_portfolio(self.targets, exchange)

        self.assertEqual(portfolio.balance_rms_error, 0)

    def test_create_portfolio_differences_quote1(self):
        exchange = DummyExchange(self.targets.keys(), self.balances)
        portfolio = Portfolio.make_portfolio(self.targets, exchange)

        expected = {'XRP': 0,
                    'XLM': 0,
                    'USDT': 0, }

        self.assertEqual(portfolio.differences_quote, expected)

    def test_create_portfolio_differences_quote2(self):
        exchange = DummyExchange(self.targets.keys(), self.balances)
        portfolio = Portfolio.make_portfolio(self.targets2, exchange)

        expected = {'XRP': -50,
                    'XLM': -50,
                    'USDT': 100, }

        self.assertEqual(portfolio.differences_quote, expected)

    def test_create_portfolio_needs_balancing1(self):
        exchange = DummyExchange(self.targets.keys(), self.balances)
        portfolio = Portfolio.make_portfolio(self.targets, exchange)

        self.assertFalse(portfolio.needs_balancing)

    def test_create_portfolio_needs_balancing2(self):
        exchange = DummyExchange(self.targets.keys(), self.balances)
        portfolio = Portfolio.make_portfolio(self.targets2, exchange)

        self.assertTrue(portfolio.needs_balancing)

    def test_create_portfolio_needs_balancing3(self):
        exchange = DummyExchange(self.targets.keys(), self.balances)
        portfolio = Portfolio.make_portfolio(self.targets2,
                                             exchange, threshold=20)

        self.assertFalse(portfolio.needs_balancing)

    def test_base_differences_start_xrp_xlm_usdt_rates(self):

        targets = {'XRP': 50,
                   'XLM': 40,
                   'USDT': 10, }
        current = {'XRP': 100,
                   'XLM': 100,
                   'USDT': 50, }
        rates = {'XRP/USDT': 0.1,
                 'XLM/USDT': 0.4, }

        exchange = DummyExchange(targets.keys(), current, rates)
        portfolio = Portfolio.make_portfolio(targets, exchange)

        expected = {'XRP': 40,
                    'XLM': 0,
                    'USDT': -40, }
        self.assertEqual(portfolio.differences_quote,
                         expected)

    def test_base_differences_start_xrp_xlm_usdt_rates2(self):

        targets = {'XRP': 50,
                   'XLM': 40,
                   'USDT': 10, }
        current = {'XRP': 100,
                   'XLM': 100,
                   'USDT': 50, }
        rates = {'XRP/USDT': 0.1,
                 'XLM/USDT': 0.4,
                 'USDT/USDT': 1.0, }

        exchange = DummyExchange(targets.keys(), current, rates)
        portfolio = Portfolio.make_portfolio(targets, exchange)

        expected = {'XRP': 40,
                    'XLM': 0,
                    'USDT': -40, }
        self.assertEqual(portfolio.differences_quote,
                         expected)

        final_base = {}
        final_targets = {}
        total_base = 0
        for cur in current:
            symbol = "{}/{}".format(cur, portfolio.quote_currency)
            final_base[cur] = current[cur] * exchange.rates[symbol]['mid']
            final_base[cur] += portfolio.differences_quote[cur]
            total_base += final_base[cur]

        for cur in final_base:
            final_targets[cur] = (final_base[cur] / total_base) * 100

        self.assertEqual(targets, final_targets)

    def test_base_differences_start_xrp_xlm_usdt_rates3(self):

        targets = {'XRP': 45,
                   'XLM': 45,
                   'USDT': 10, }
        current = {'XRP': 40,
                   'XLM': 40,
                   'USDT': 20, }
        rates = {'XRP/USDT': 0.5,
                 'XLM/USDT': 0.5,
                 'USDT/USDT': 1.0, }

        exchange = DummyExchange(targets.keys(), current, rates)
        portfolio = Portfolio.make_portfolio(targets, exchange)

        expected = {'XRP': 7,
                    'XLM': 7,
                    'USDT': -14,
                    }
        self.assertEqual(portfolio.differences_quote,
                         expected)

        final_base = {}
        final_targets = {}
        total_base = 0
        for cur in current:
            symbol = "{}/{}".format(cur, portfolio.quote_currency)
            final_base[cur] = current[cur] * exchange.rates[symbol]['mid']
            final_base[cur] += portfolio.differences_quote[cur]
            total_base += final_base[cur]

        for cur in final_base:
            final_targets[cur] = (final_base[cur] / total_base) * 100

        self.assertEqual(targets, final_targets)


class test_SimpleBalancer(unittest.TestCase):

<<<<<<< HEAD
    def XsetUp(self):
        """init each test"""
        self.pr = cProfile.Profile()
        self.pr.enable()
        print("\n<<<---")

    def XtearDown(self):
        """finish any test"""
        p = Stats (self.pr)
        p.strip_dirs()
        p.sort_stats('cumtime')
        p.print_callees(10)
        print("\n--->>>")
    
    def execute(self, targets, current, rates, fee=0.001, max_orders=5):
=======
    def execute(self, targets, current, rates, fee=0.001, max_orders=5, mode='mid'):
>>>>>>> 48388595
        exchange = DummyExchange(targets.keys(), current, rates, fee)
        portfolio = Portfolio.make_portfolio(targets, exchange)

        balancer = SimpleBalancer()
        return balancer.balance(portfolio, exchange, max_orders=max_orders, mode=mode)

    def test_noop(self):

        targets = {'XRP': 45,
                   'XLM': 45,
                   'USDT': 10, }
        current = {'XRP': 450,
                   'XLM': 450,
                   'USDT': 100, }
        rates = {'XRP/USDT': 1.0,
                 'XLM/USDT': 1.0, }

        res = self.execute(targets, current, rates)
        self.assertEqual(res['orders'], [])

    def test_start_all_usdt(self):

        targets = {'XRP': 50,
                   'XLM': 40,
                   'USDT': 10, }
        current = {'XRP': 0,
                   'XLM': 0,
                   'USDT': 1000, }
        rates = {'XRP/USDT': 1.0,
                 'XLM/USDT': 1.0,
                 }

        res = self.execute(targets, current, rates)

        expected = [Order('XLM/USDT', 'BUY', 400, 1.0),
                    Order('XRP/USDT', 'BUY', 500, 1.0), ]
        self.assertEqual(res['orders'], expected)

    def test_start_all_usdt_rates(self):

        targets = {'XRP': 50,
                   'XLM': 40,
                   'USDT': 10, }
        current = {'XRP': 0,
                   'XLM': 0,
                   'USDT': 1000, }
        rates = {'XRP/USDT': 0.5,
                 'XLM/USDT': 0.5, }

        res = self.execute(targets, current, rates)

        expected = [Order('XLM/USDT', 'BUY', 800, 0.5),
                    Order('XRP/USDT', 'BUY', 1000, 0.5), ]
        self.assertEqual(res['orders'], expected)

    def test_start_all_xrp(self):
        targets = {'XRP': 50,
                   'XLM': 40,
                   'USDT': 10, }
        current = {'XRP': 1000,
                   'XLM': 0,
                   'USDT': 0, }
        rates = {'XRP/USDT': 1.0,
                 'XLM/USDT': 1.0,
                 'XLM/XRP': 1.0, }
        res = self.execute(targets, current, rates)

        expected = [Order('XLM/XRP', 'BUY', 400, 1.0),
                    Order('XRP/USDT', 'SELL', 100, 1.0), ]
        self.assertEqual(res['orders'], expected)

    def test_start_xrp_xlm_usdt_rates(self):

        targets = {'XRP': 50,
                   'XLM': 40,
                   'USDT': 10, }
        current = {'XRP': 100,
                   'XLM': 100,
                   'USDT': 50, }
        rates = {'XRP/USDT': 0.1,
                 'XLM/USDT': 0.4, }
        res = self.execute(targets, current, rates)

        expected = [Order('XRP/USDT', 'BUY', 400, 0.1), ]
        self.assertEqual(res['orders'], expected)

    def test_mixed1(self):

        targets = {'XRP': 50,
                   'XLM': 40,
                   'USDT': 10, }
        current = {'XRP': 100,
                   'XLM': 100,
                   'USDT': 50, }
        rates = {'XRP/USDT': 0.1,
                 'XLM/USDT': 0.4, }
        res = self.execute(targets, current, rates)
        expected = [Order('XRP/USDT', 'BUY', 400, 0.1), ]
        self.assertEqual(res['orders'], expected)

    def test_mixed2a(self):

        targets = {'XRP': 45,
                   'XLM': 45,
                   'USDT': 10, }
        current = {'XRP': 400,
                   'XLM': 400,
                   'USDT': 200, }
        rates = {'XRP/USDT': 1.0,
                 'XLM/USDT': 1.0, }
        res = self.execute(targets, current, rates)
        expected = [Order('XLM/USDT', 'BUY', 50, 1.0),
                    Order('XRP/USDT', 'BUY', 50, 1.0), ]
        self.assertEqual(res['orders'], expected)

    def test_mixed2b(self):

        targets = {'XRP': 45,
                   'XLM': 45,
                   'USDT': 10, }
        current = {'XRP': 800,
                   'XLM': 800,
                   'USDT': 200, }
        rates = {'XRP/USDT': 0.5,
                 'XLM/USDT': 0.5,
                 }
        res = self.execute(targets, current, rates)
        expected = [Order('XLM/USDT', 'BUY', 100, 0.5),
                    Order('XRP/USDT', 'BUY', 100, 0.5), ]
        self.assertEqual(res['orders'], expected)

    def test_mixed3a(self):

        targets = {'XRP': 45,
                   'XLM': 45,
                   'USDT': 10, }
        current = {'XRP': 500,
                   'XLM': 500,
                   'USDT': 0, }
        rates = {'XRP/USDT': 1.0,
                 'XLM/USDT': 1.0,
                 }

        res = self.execute(targets, current, rates)
        expected = [Order('XLM/USDT', 'SELL', 50, 1.0),
                    Order('XRP/USDT', 'SELL', 50, 1.0), ]
        self.assertEqual(res['orders'], expected)

    def test_mixed3b(self):

        targets = {'XRP': 45,
                   'XLM': 45,
                   'USDT': 10, }
        current = {'XRP': 1000,
                   'XLM': 1000,
                   'USDT': 0, }
        rates = {'XRP/USDT': 0.5,
                 'XLM/USDT': 0.5,
                 }

        res = self.execute(targets, current, rates)
        expected = [Order('XLM/USDT', 'SELL', 100, 0.5),
                    Order('XRP/USDT', 'SELL', 100, 0.5), ]
        self.assertEqual(res['orders'], expected)

    def test_real1a(self):

        targets = {'XRP': 45,
                   'XLM': 45,
                   'USDT': 10, }
        current = {'XRP': 6703.45,
                   'XLM': 0,
                   'USDT': 243.31, }
        base = "USDT"
        rates = {'XRP/USDT': 0.32076,
                 'XLM/USDT': 0.09084,
                 'XLM/XRP': 0.283366,
                 'USDT/USDT': 1.0,
                 }

        res = self.execute(targets, current, rates)
        # Test the orders we get are correct
<<<<<<< HEAD
        expected = [Order('XLM/USDT', 'BUY', 43.58363936591818, 0.09084),
                    Order('XLM/XRP', 'BUY', 11813.295267503301, 0.283366), ]
=======
        expected = [Order('XLM/XRP', 'BUY', 11691.753411492733, 0.283366),
                    Order('XLM/USDT', 'BUY', 165.12549537648613, 0.09084),
                    Order('XRP/USDT', 'SELL', 34.42094463150016, 0.32076)]
>>>>>>> 48388595
        self.assertEqual(res['orders'], expected)

        # Test that the final amounts are in proportion to the targets
        base_amounts = {}
        for cur in res['proposed_portfolio'].currencies:
            pair = "{}/{}".format(cur, base)
            base_amounts[cur] = \
                res['proposed_portfolio'].balances[cur] * rates[pair]
        total_base = sum(base_amounts.values())
        for cur in targets:
            self.assertAlmostEqual(targets[cur],
                                   (base_amounts[cur] / total_base) * 100)

    def test_real2a(self):

        targets = {'XRP': 40,
                   'XLM': 20,
                   'BTC': 20,
                   'ETH': 10,
                   'USDT': 10, }
        current = {'XRP': 3402.24,
                   'XLM': 6009.74,
                   'BTC': 0.14,
                   'ETH': 1.82,
                   'USDT': 270.82}
        base = "USDT"
        rates = {'XRP/USDT': 0.32076,
                 'XLM/USDT': 0.09084,
                 'XLM/XRP': 0.283366,
                 'XRP/BTC': 0.00008102,
                 'XRP/ETH': 0.00217366,
                 'BTC/USDT': 3968.13,
                 'ETH/USDT': 147.81,
                 'USDT/USDT': 1.0,
                 }

        res = self.execute(targets, current, rates)
        # Test the orders we get are correct
<<<<<<< HEAD
        expected = [Order('ETH/USDT', 'BUY', 0.745424856234355, 147.81),
                    Order('XLM/USDT', 'BUY', 11.008366358432408, 0.09084),
                    Order('XLM/XRP', 'BUY', 2891.2098634962567, 0.283366),
                    Order('XRP/BTC', 'SELL', 821.9151515151515, 8.102e-05),
                    Order('XRP/ETH', 'SELL', 67.45698964958218, 0.00217366), ]

=======
        expected = [Order('XRP/USDT', 'BUY', 39.15710063598936, 0.32076),
                    Order('XLM/XRP', 'BUY', 6.551686481727605, 0.283366),
                    Order('BTC/USDT', 'SELL', 0.0037801180908891593, 3968.13),
                    Order('XRP/ETH', 'SELL', 13.236589350291911, 0.00217366),
                    Order('XRP/BTC', 'SELL', 18.648636987155573, 8.102e-05)]
>>>>>>> 48388595
        self.assertEqual(res['orders'], expected)

        # Test that the final amounts are in proportion to the targets
        base_amounts = {}
        for cur in res['proposed_portfolio'].currencies:
            pair = "{}/{}".format(cur, base)
            base_amounts[cur] = \
                res['proposed_portfolio'].balances[cur] * rates[pair]
        total_base = sum(base_amounts.values())
        for cur in targets:
            self.assertAlmostEqual(targets[cur],
                                   (base_amounts[cur] / total_base) * 100)

    def test_real2a_cheap(self):

        targets = {'XRP': 40,
                   'XLM': 20,
                   'BTC': 20,
                   'ETH': 10,
                   'USDT': 10, }
        current = {'XRP': 3402.24,
                   'XLM': 6009.74,
                   'BTC': 0.14,
                   'ETH': 1.82,
                   'USDT': 270.82}
        base = "USDT"
        rates = {'XRP/USDT': 0.32076,
                 'XLM/USDT': 0.09084,
                 'XLM/XRP': 0.283366,
                 'XRP/BTC': 0.00008102,
                 'XRP/ETH': 0.00217366,
                 'BTC/USDT': 3968.13,
                 'ETH/USDT': 147.81,
                 'USDT/USDT': 1.0,
                 }

        res = self.execute(targets, current, rates, mode='cheap')
        # Test the orders we get are correct
        
        expected = [Order('XRP/BTC', 'BUY', 28.11529866566897, 8.102e-05),
                    Order('XLM/XRP', 'BUY', 6.551686481727605, 0.283366),
                    Order('XRP/ETH', 'SELL', 13.236589350292975, 0.00217366)]
        self.assertEqual(res['orders'], expected)

    def test_real2a_cheaper(self):

        targets = {'XRP': 40,
                   'XLM': 20,
                   'BTC': 20,
                   'ETH': 10,
                   'USDT': 10, }
        current = {'XRP': 3402.24,
                   'XLM': 6009.74,
                   'BTC': 0.14,
                   'ETH': 1.82,
                   'USDT': 270.82}
        base = "USDT"
        rates = {'XRP/USDT': 0.32076,
                 'XLM/USDT': 0.09084,
                 'XLM/XRP': 0.283366,
                 'XRP/BTC': 0.00008102,
                 'XRP/ETH': 0.00217366,
                 'BTC/USDT': 3968.13,
                 'ETH/USDT': 147.81,
                 'USDT/USDT': 1.0,
                 }

        res1 = self.execute(targets, current, rates, mode='mid')
        res2 = self.execute(targets, current, rates, mode='cheap')

        self.assertTrue(res2['total_fee'] < res1['total_fee'])

        
    def test_real2a_max_orders(self):

        targets = {'XRP': 40,
                   'XLM': 20,
                   'BTC': 20,
                   'ETH': 10,
                   'USDT': 10, }
        current = {'XRP': 3352,
                   'XLM': 0,
                   'BTC': 0,
                   'ETH': 0,
                   'USDT': 243, }
        rates = {'XRP/USDT': 0.32076,
                 'XLM/USDT': 0.09084,
                 'XLM/XRP': 0.283366,
                 'XRP/BTC': 0.00008102,
                 'XRP/ETH': 0.00217366,
                 'BTC/USDT': 3968.13,
                 'ETH/USDT': 147.81,
                 }

        res = self.execute(targets, current, rates, max_orders=3)
        # Test the orders we get are correct
        expected = [Order('ETH/USDT', 'BUY', 0.7521902983559976, 147.81),
                    Order('XLM/XRP', 'BUY', 2902.218229854689, 0.283366),
                    Order('XRP/BTC', 'SELL', 821.9151515151515, 8.102e-05)]
        self.assertEqual(res['orders'], expected)

    def test_real2_nondirect(self):

        targets = {'XRP': 40,
                   'XLM': 20,
                   'BTC': 20,
                   'ETH': 10,
                   'USDT': 10, }
        current = {'XRP': 3352,
                   'XLM': 0,
                   'BTC': 0,
                   'ETH': 0,
                   'USDT': 243, }
        base = "USDT"
        rates = {'XRP/USDT': 0.32076,
                 'XLM/USDT': 0.09084,
                 'XRP/BTC': 0.00008102,
                 'XRP/ETH': 0.00217366,
                 'BTC/USDT': 3968.13,
                 'ETH/USDT': 147.81,
                 'USDT/USDT': 1.0,
                 }

        res = self.execute(targets, current, rates)
        # Test the orders we get are correct
        expected = [Order('XLM/USDT', 'BUY', 1223.9239101717305, 0.09084),
                    Order('XRP/BTC', 'SELL', 821.9151515151515, 8.102e-05),
                    Order('XRP/ETH', 'SELL', 410.95757575757574, 0.00217366), ]

        self.assertEqual(res['orders'], expected)

        # Test that the final amounts are in proportion to the targets
        base_amounts = {}
        for cur in res['proposed_portfolio'].currencies:
            pair = "{}/{}".format(cur, base)
            base_amounts[cur] = \
                res['proposed_portfolio'].balances[cur] * rates[pair]
        total_base = sum(base_amounts.values())

        expected_targets = {'XRP': 51.56,
                            'XLM': 8.43,
                            'BTC': 20.00,
                            'ETH': 10.00,
                            'USDT': 10.00}

        for cur in targets:
            self.assertAlmostEqual(expected_targets[cur],
                                   (base_amounts[cur] / total_base) * 100,
                                   1)

    def test_badpair2(self):

        targets = {'XRP': 40,
                   'XLM': 20,
                   'BTC': 20,
                   'ETH': 10,
                   'USDT': 10, }
        current = {'XRP': 3352,
                   'XLM': 0,
                   'BTC': 0,
                   'ETH': 0,
                   'USDT': 243, }
        rates = {'XRP/USDT': 0.32076,
                 'XLM/USDT': 0.09084,
                 'XLM/XRP': 0.283366,
                 'XRP/BTC': 0.00008102,
                 'XRP/ETH': 0.00217366,
                 }

        with self.assertRaises(ValueError):
            self.execute(targets, current, rates)

    def test_badpair3(self):

        targets = {'XRP': 40,
                   'XLM': 20,
                   'BTC': 20,
                   'ETH': 10,
                   'USDT': 10, }
        current = {'XRP': 3352,
                   'XLM': 0,
                   'BTC': 0,
                   'ETH': 0,
                   'USDT': 243, }
        rates = {'XRP/USDT': 0.32076,
                 'XLM/USDT': 0.09084,
                 'XLM/XRP': 0.283366,
                 'XRP/BTC': 0.00008102,
                 'XRP/ETH': 0.00217366,
                 }

        with self.assertRaises(ValueError):
            self.execute(targets, current, rates)

    def test_zero_balance(self):

        targets = {'XRP': 40,
                   'XLM': 20,
                   'BTC': 20,
                   'ETH': 10,
                   'USDT': 10, }
        current = {'XRP': 0,
                   'XLM': 0,
                   'BTC': 0,
                   'ETH': 0,
                   'USDT': 0, }
        rates = {'XRP/USDT': 0.32076,
                 'XLM/USDT': 0.09084,
                 'XLM/XRP': 0.283366,
                 'XRP/BTC': 0.00008102,
                 'XRP/ETH': 0.00217366,
                 'BTC/USDT': 3968.13,
                 'ETH/USDT': 147.81,
                 }

        res = self.execute(targets, current, rates)
        # Test the orders we get are correct
        expected = []
        self.assertEqual(res['orders'], expected)

    def test_fees1(self):
        targets = {'XRP': 50,
                   'XLM': 40,
                   'USDT': 10, }
        current = {'XRP': 0,
                   'XLM': 0,
                   'USDT': 1000, }
        rates = {'XRP/USDT': 1.0,
                 'XLM/USDT': 1.0,
                 }
        res = self.execute(targets, current, rates)
        self.assertAlmostEqual(res['total_fee'], 0.9)

    def test_fees2(self):
        targets = {'XRP': 50,
                   'XLM': 40,
                   'USDT': 10, }
        current = {'XRP': 0,
                   'XLM': 0,
                   'USDT': 1000, }
        rates = {'XRP/USDT': 1.0,
                 'XLM/USDT': 1.0,
                 }
        res = self.execute(targets, current, rates, 0.005)
        self.assertEqual(res['total_fee'], 4.5)


class test_Executor(unittest.TestCase):

    def create_executor(self, targets, current, rates, fee=0.001):
        exchange = DummyExchange(targets.keys(), current, rates, fee)
        portfolio = Portfolio.make_portfolio(targets, exchange)
        balancer = SimpleBalancer()
        executor = Executor(portfolio, exchange, balancer)
        return executor

    def test_threshold_inbalance(self):

        targets = {'XRP': 45,
                   'XLM': 45,
                   'USDT': 10, }
        current = {'XRP': 45,
                   'XLM': 45,
                   'USDT': 10}
        rates = {'XRP/USDT': 1.0,
                 'XLM/USDT': 1.0,
                 'XLM/XRP': 1.0,
                 }

        executor = self.create_executor(targets, current, rates)
        res = executor.run()

        # Test the orders we get are correct
        expected = []
        self.assertEqual(res['orders'], expected)

    def test_threshold_under(self):

        targets = {'XRP': 45,
                   'XLM': 45,
                   'USDT': 10, }
        current = {'XRP': 46,
                   'XLM': 45,
                   'USDT': 9}
        rates = {'XRP/USDT': 1.0,
                 'XLM/USDT': 1.0,
                 'XLM/XRP': 1.0,
                 }

        executor = self.create_executor(targets, current, rates)
        res = executor.run()

        # Test the orders we get are correct
        expected = []
        self.assertEqual(res['orders'], expected)

    def test_threshold_under_force(self):

        targets = {'XRP': 45,
                   'XLM': 45,
                   'USDT': 10, }
        current = {'XRP': 460,
                   'XLM': 450,
                   'USDT': 90}
        rates = {'XRP/USDT': 1.0,
                 'XLM/USDT': 1.0,
                 'XLM/XRP': 1.0,
                 }

        executor = self.create_executor(targets, current, rates)
        res = executor.run(force=True)

        # Test the orders we get are correct
        expected = [Order('XRP/USDT', 'SELL', 10, 1.0)]
        self.assertEqual(res['orders'], expected)

    def test_threshold_over(self):

        targets = {'XRP': 45,
                   'XLM': 45,
                   'USDT': 10, }
        current = {'XRP': 400,
                   'XLM': 400,
                   'USDT': 200}
        rates = {'XRP/USDT': 1.0,
                 'XLM/USDT': 1.0,
                 'XLM/XRP': 1.0,
                 }

        executor = self.create_executor(targets, current, rates)
        res = executor.run(force=False)

        # TEST the orders we get are correct
        expected = [Order('XLM/USDT', 'BUY', 50, 1.0),
                    Order('XRP/USDT', 'BUY', 50, 1.0), ]
        self.assertEqual(res['orders'], expected)

    def test_run_notrade(self):
        targets = {'XRP': 45,
                   'XLM': 45,
                   'USDT': 10, }
        current = {'XRP': 400,
                   'XLM': 400,
                   'USDT': 200}
        rates = {'XRP/USDT': 1.0,
                 'XLM/USDT': 1.0,
                 'XLM/XRP': 1.0,
                 }

        exchange = DummyExchange(targets.keys(), current, rates, 0.001)
        portfolio = Portfolio.make_portfolio(targets, exchange)
        balancer = SimpleBalancer()
        executor = Executor(portfolio, exchange, balancer)

        res = executor.run(force=True, trade=False)

        # Test the orders we get are correct
        expected = [Order('XLM/USDT', 'BUY', 50.0, 1.0),
                    Order('XRP/USDT', 'BUY', 50.0, 1.0), ]
        self.assertEqual(res['orders'], expected)

        self.assertEqual(exchange.balances['XRP'], 400)
        self.assertEqual(exchange.balances['XLM'], 400)
        self.assertEqual(exchange.balances['USDT'], 200)

    def test_run_trade(self):
        targets = {'XRP': 45,
                   'XLM': 45,
                   'USDT': 10, }
        current = {'XRP': 400,
                   'XLM': 400,
                   'USDT': 200}
        rates = {'XRP/USDT': 1.0,
                 'XLM/USDT': 1.0,
                 'XLM/XRP': 1.0,
                 }

        exchange = DummyExchange(targets.keys(), current, rates, 0.001)
        portfolio = Portfolio.make_portfolio(targets, exchange)
        balancer = SimpleBalancer()
        executor = Executor(portfolio, exchange, balancer)

        res = executor.run(force=True, trade=True)

        # Test the orders we get are correct
        expected = [Order('XLM/USDT', 'BUY', 50, 1.0),
                    Order('XRP/USDT', 'BUY', 50, 1.0), ]
        self.assertEqual(res['orders'], expected)

        self.assertEqual(exchange.balances['XRP'], 449.95)
        self.assertEqual(exchange.balances['XLM'], 449.95)
        self.assertEqual(exchange.balances['USDT'], 100)


class test_DummyExchange(unittest.TestCase):
    def setUp(self):
        balances = {'XRP': 100.0,
                    'BTC': 200.0,
                    'USDT': 300.0}
        rates = {'XRP/USDT': 0.33,
                 'BTC/USDT': 3500.0}
        self.exchange = DummyExchange(balances.keys(), balances, rates)

    def test_balances(self):
        self.assertEqual(self.exchange.balances['XRP'], 100)
        self.assertEqual(self.exchange.balances['BTC'], 200)
        self.assertEqual(self.exchange.balances['USDT'], 300)

    def test_pairs(self):
        expected = ['XRP/XRP', 'XRP/BTC', 'XRP/USDT',
                    'BTC/XRP', 'BTC/BTC', 'BTC/USDT',
                    'USDT/XRP', 'USDT/BTC', 'USDT/USDT']
        self.assertEqual(self.exchange.pairs, expected)

    def test_execute_buy(self):
        order = Order('XRP/USDT', 'BUY', 10, 0.32)
        self.exchange.execute_order(order)
        self.assertEqual(self.exchange.balances['XRP'], 109.99)
        self.assertEqual(self.exchange.balances['BTC'], 200.0)
        self.assertEqual(self.exchange.balances['USDT'], 296.8)

    def test_execute_sell(self):
        order = Order('BTC/USDT', 'SELL', 0.01, 3500)
        self.exchange.execute_order(order)
        self.assertEqual(self.exchange.balances['XRP'], 100.00)
        self.assertEqual(self.exchange.balances['BTC'], 199.99)
        self.assertEqual(self.exchange.balances['USDT'], 334.965)

    def test_execute_buy_toomuch1(self):
        order = Order('XRP/USDT', 'BUY', 1000, 0.32)
        with self.assertRaises(ValueError):
            self.exchange.execute_order(order)

    def test_execute_sell_toomuch2(self):
        order = Order('BTC/USDT', 'SELL', 1000, 3500)
        with self.assertRaises(ValueError):
            self.exchange.execute_order(order)

    def test_preprocess_order_true(self):
        order = Order('XRP/USDT', 'BUY', 50, 0.32)
        self.assertEqual(self.exchange.preprocess_order(order), order)

    def test_preprocess_order_false(self):
        order = Order('XRP/USDT', 'BUY', 0.1, 0.32)
        self.assertIsNone(self.exchange.preprocess_order(order))

    def test_preprocess_order_bad(self):
        order = Order('ZEC/USDT', 'BUY', 10, 0.32)
        self.assertIsNone(self.exchange.preprocess_order(order))


if __name__ == '__main__':  # pragma: no cover
    unittest.main()<|MERGE_RESOLUTION|>--- conflicted
+++ resolved
@@ -275,25 +275,7 @@
 
 class test_SimpleBalancer(unittest.TestCase):
 
-<<<<<<< HEAD
-    def XsetUp(self):
-        """init each test"""
-        self.pr = cProfile.Profile()
-        self.pr.enable()
-        print("\n<<<---")
-
-    def XtearDown(self):
-        """finish any test"""
-        p = Stats (self.pr)
-        p.strip_dirs()
-        p.sort_stats('cumtime')
-        p.print_callees(10)
-        print("\n--->>>")
-    
-    def execute(self, targets, current, rates, fee=0.001, max_orders=5):
-=======
     def execute(self, targets, current, rates, fee=0.001, max_orders=5, mode='mid'):
->>>>>>> 48388595
         exchange = DummyExchange(targets.keys(), current, rates, fee)
         portfolio = Portfolio.make_portfolio(targets, exchange)
 
@@ -476,14 +458,9 @@
 
         res = self.execute(targets, current, rates)
         # Test the orders we get are correct
-<<<<<<< HEAD
-        expected = [Order('XLM/USDT', 'BUY', 43.58363936591818, 0.09084),
-                    Order('XLM/XRP', 'BUY', 11813.295267503301, 0.283366), ]
-=======
-        expected = [Order('XLM/XRP', 'BUY', 11691.753411492733, 0.283366),
-                    Order('XLM/USDT', 'BUY', 165.12549537648613, 0.09084),
+        expected = [Order('XLM/USDT', 'BUY', 165.12549537648613, 0.09084),
+                    Order('XLM/XRP', 'BUY', 11691.753411492733, 0.283366),
                     Order('XRP/USDT', 'SELL', 34.42094463150016, 0.32076)]
->>>>>>> 48388595
         self.assertEqual(res['orders'], expected)
 
         # Test that the final amounts are in proportion to the targets
@@ -522,20 +499,11 @@
 
         res = self.execute(targets, current, rates)
         # Test the orders we get are correct
-<<<<<<< HEAD
-        expected = [Order('ETH/USDT', 'BUY', 0.745424856234355, 147.81),
-                    Order('XLM/USDT', 'BUY', 11.008366358432408, 0.09084),
-                    Order('XLM/XRP', 'BUY', 2891.2098634962567, 0.283366),
-                    Order('XRP/BTC', 'SELL', 821.9151515151515, 8.102e-05),
-                    Order('XRP/ETH', 'SELL', 67.45698964958218, 0.00217366), ]
-
-=======
-        expected = [Order('XRP/USDT', 'BUY', 39.15710063598936, 0.32076),
+        expected = [Order('BTC/USDT', 'SELL', 0.0037801180908891593, 3968.13),
                     Order('XLM/XRP', 'BUY', 6.551686481727605, 0.283366),
-                    Order('BTC/USDT', 'SELL', 0.0037801180908891593, 3968.13),
+                    Order('XRP/BTC', 'SELL', 18.648636987155573, 8.102e-05),
                     Order('XRP/ETH', 'SELL', 13.236589350291911, 0.00217366),
-                    Order('XRP/BTC', 'SELL', 18.648636987155573, 8.102e-05)]
->>>>>>> 48388595
+                    Order('XRP/USDT', 'BUY', 39.15710063598936, 0.32076), ]
         self.assertEqual(res['orders'], expected)
 
         # Test that the final amounts are in proportion to the targets
@@ -574,10 +542,9 @@
 
         res = self.execute(targets, current, rates, mode='cheap')
         # Test the orders we get are correct
-        
-        expected = [Order('XRP/BTC', 'BUY', 28.11529866566897, 8.102e-05),
-                    Order('XLM/XRP', 'BUY', 6.551686481727605, 0.283366),
-                    Order('XRP/ETH', 'SELL', 13.236589350292975, 0.00217366)]
+        expected = [Order('XLM/XRP', 'BUY', 6.551686481727605, 0.283366),
+                    Order('XRP/BTC', 'BUY', 28.11529866566897, 8.102e-05),
+                    Order('XRP/ETH', 'SELL', 13.236589350292975, 0.00217366)] 
         self.assertEqual(res['orders'], expected)
 
     def test_real2a_cheaper(self):
